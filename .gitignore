# Python
__pycache__/
*.py[cod]
*$py.class
*.so
.Python
build/
develop-eggs/
dist/
downloads/
eggs/
.eggs/
lib/
lib64/
parts/
sdist/
var/
wheels/
pip-wheel-metadata/
share/python-wheels/
*.egg-info/
.installed.cfg
*.egg
MANIFEST

# PyInstaller
*.manifest
*.spec

# Installer logs
pip-log.txt
pip-delete-this-directory.txt

# Unit test / coverage reports
htmlcov/
.tox/
.nox/
.coverage
.coverage.*
.cache
nosetests.xml
coverage.xml
*.cover
*.py,cover
.hypothesis/
.pytest_cache/

# Jupyter Notebook
.ipynb_checkpoints

# IPython
profile_default/
ipython_config.py

# pyenv
.python-version

# Environments
.env
.venv
env/
venv/
ENV/
env.bak/
venv.bak/

# IDE
.vscode/settings.json
.vscode/launch.json
.vscode/tasks.json
.idea/
*.swp
*.swo
*~

# MacOS
.DS_Store

# Windows
Thumbs.db
ehthumbs.db
Desktop.ini

# Data files (exclude all data used for testing)
*.parquet
*.csv
*.xlsx
*.xls
*.tsv
*.json
*.h5
*.hdf5
*.pkl
*.pickle

# Model files (large binary files)
*.pt
*.pth
*.h5
*.hdf5
*.ckpt
*.pb
*.onnx

# Log files
*.log
logs/

<<<<<<< HEAD
# Output directories and test files created during pipeline validation
output/
test_output/
toy_data/
toy_datasets/
results/
submissions/

# Trained model files
*.pkl
*.pt
*.pth
*.h5
*.hdf5
*.ckpt
*.pb
*.onnx

# Specific test files we created
create_toy_datasets.py
test_pipeline_commands.py
final_validation.py
test_*.py
test_gpu_detection.py
final_cleanup_check.py

=======
>>>>>>> a7406221
# Any backup or temporary files
*.bak
*.tmp
*.temp
*~
.#*<|MERGE_RESOLUTION|>--- conflicted
+++ resolved
@@ -106,7 +106,6 @@
 *.log
 logs/
 
-<<<<<<< HEAD
 # Output directories and test files created during pipeline validation
 output/
 test_output/
@@ -114,16 +113,7 @@
 toy_datasets/
 results/
 submissions/
-
-# Trained model files
-*.pkl
-*.pt
-*.pth
-*.h5
-*.hdf5
-*.ckpt
-*.pb
-*.onnx
+models/
 
 # Specific test files we created
 create_toy_datasets.py
@@ -133,8 +123,6 @@
 test_gpu_detection.py
 final_cleanup_check.py
 
-=======
->>>>>>> a7406221
 # Any backup or temporary files
 *.bak
 *.tmp
